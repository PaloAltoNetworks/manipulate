--- conflicted
+++ resolved
@@ -17,7 +17,6 @@
 
 // vortexManipulator is a Vortex based on the memdb implementation.
 type vortexManipulator struct {
-<<<<<<< HEAD
 	upstreamManipulator     manipulate.Manipulator
 	upstreamSubscriber      manipulate.Subscriber
 	downstreamManipulator   manipulate.Manipulator
@@ -33,20 +32,6 @@
 	defaultWriteConsistency manipulate.WriteConsistency
 	defaultQueueDuration    time.Duration
 
-=======
-	upstreamManipulator   manipulate.Manipulator
-	upstreamSubscriber    manipulate.Subscriber
-	downstreamManipulator manipulate.Manipulator
-	model                 elemental.ModelManager
-	processors            map[string]*ProcessorConfiguration
-	commitIdentityEvent   map[string]struct{}
-	subscribers           []*vortexSubscriber
-	transactionQueue      chan *Transaction
-	enableLog             bool
-	logfile               string
-	logChannel            chan *Transaction
-	pagesize              int
->>>>>>> 472b480f
 	sync.RWMutex
 }
 
@@ -73,20 +58,7 @@
 		panic("processors must not be empty")
 	}
 
-<<<<<<< HEAD
 	cfg := newConfig()
-=======
-	m := &vortexManipulator{
-		downstreamManipulator: downstreamManipulator,
-		processors:            processors,
-		model:                 model,
-		transactionQueue:      make(chan *Transaction, 1000),
-		subscribers:           []*vortexSubscriber{},
-		commitIdentityEvent:   map[string]struct{}{},
-		pagesize:              10000,
-	}
-
->>>>>>> 472b480f
 	for _, option := range options {
 		option(cfg)
 	}
@@ -145,6 +117,16 @@
 	return nil
 }
 
+func (m *vortexManipulator) ReSync(ctx context.Context) error {
+
+	m.Lock()
+	defer m.Unlock()
+
+	// Call the internal resync after we lock. Need to make
+	// sure that everyone is blocked while doing resync.
+	return m.resync(ctx)
+}
+
 func (m *vortexManipulator) RetrieveMany(mctx manipulate.Context, dest elemental.Identifiables) error {
 
 	m.RLock()
@@ -263,16 +245,294 @@
 	return m.downstreamManipulator.Count(mctx, identity)
 }
 
-<<<<<<< HEAD
-func (m *vortexManipulator) ReSync(ctx context.Context) error {
+// Prefetch implements the corresponding interface method.
+func (m *vortexManipulator) Prefetch(ctx context.Context, mctx manipulate.Context, identity elemental.Identity) error {
+
+	m.RLock()
+	defer m.RUnlock()
+
+	if m.upstreamManipulator == nil {
+		return nil
+	}
+
+	dest := m.model.Identifiables(identity)
+
+	if err := m.upstreamManipulator.RetrieveMany(mctx.Derive(), dest); err != nil {
+		return fmt.Errorf("unable to prefetch data: %s", err)
+	}
+
+	objects := dest.List()
+
+	for _, obj := range objects {
+		if err := m.downstreamManipulator.Create(nil, obj); err != nil {
+			return fmt.Errorf("unable to commit prefetched data: %s", err)
+		}
+	}
+
+	return nil
+}
+
+func (m *vortexManipulator) hasBackendSubscriber() bool {
+
+	m.RLock()
+	defer m.RUnlock()
+
+	return m.upstreamSubscriber != nil
+}
+
+func (m *vortexManipulator) registerSubscriber(s manipulate.Subscriber) {
 
 	m.Lock()
 	defer m.Unlock()
 
-	// Call the internal resync after we lock. Need to make
-	// sure that everyone is blocked while doing resync.
-	return m.resync(ctx)
-
+	m.subscribers = append(m.subscribers, s.(*vortexSubscriber))
+}
+
+// UpdateFilter updates the current filter.
+func (m *vortexManipulator) updateFilter() {
+
+	m.RLock()
+	defer m.RUnlock()
+
+	if m.upstreamSubscriber == nil {
+		return
+	}
+
+	m.commitIdentityEvent = map[string]struct{}{}
+
+	filter := elemental.NewPushFilter()
+	for identity := range m.processors {
+		m.commitIdentityEvent[identity] = struct{}{}
+		filter.FilterIdentity(identity)
+	}
+
+	for _, subscriber := range m.subscribers {
+		subscriber.RLock()
+		for callerIdentity := range subscriber.filter.Identities {
+
+			cfg, ok := m.processors[callerIdentity]
+			if ok {
+				// If we are processing this event and there is a client
+				// subscription, we will only commit if the corresponding
+				// flag is set. Otherwise, the client will have to handle
+				// the update, so we remove it from the list.
+				if !cfg.CommitOnEvent {
+					delete(m.commitIdentityEvent, callerIdentity)
+				}
+				continue
+			}
+			// If it is not one of the registered identites and the client
+			// has subscribed anyway, we still register and forward it to the
+			// client.
+			filter.FilterIdentity(callerIdentity)
+		}
+		subscriber.RUnlock()
+	}
+
+	// Update the downstream filter.
+	m.upstreamSubscriber.UpdateFilter(filter)
+}
+
+// coreCRUDOperation implements the basic operation for updates of the db. This is used
+// by create, update, and delete.
+func (m *vortexManipulator) coreCRUDOperation(operation elemental.Operation, mctx manipulate.Context, objects ...elemental.Identifiable) error {
+
+	if !isCommonIdentity(objects...) {
+		return fmt.Errorf("all objects in operation must be of the same identity")
+	}
+
+	if mctx == nil {
+		mctx = manipulate.NewContext(context.Background())
+	}
+
+	// If the identity is not registered or the request has a parent
+	// send upstream. We are not dealing with this locally.
+	if !m.isProcessable(mctx, objects[0].Identity()) {
+		return m.commitUpstream(mctx.Context(), operation, mctx, objects...)
+	}
+
+	reconcile, err := m.genericUpdater(operation, mctx, objects...)
+	if err != nil {
+		return err
+	}
+	if !reconcile {
+		return nil
+	}
+
+	return m.commitLocal(operation, mctx, objects)
+}
+
+// isProcessable returns true if the request can be processed by the cache. If false,
+// it must be forwarded to the upstream.
+func (m *vortexManipulator) isProcessable(mctx manipulate.Context, identity elemental.Identity) bool {
+
+	_, ok := m.processors[identity.Name]
+	if !ok {
+		return false
+	}
+
+	return mctx == nil || (mctx != nil && mctx.Parent() == nil)
+}
+
+// commitUpstream will commit a transaction to the upstream if it is not nil. It will
+// return the upstream error.
+func (m *vortexManipulator) commitUpstream(ctx context.Context, method elemental.Operation, mctx manipulate.Context, objects ...elemental.Identifiable) error {
+
+	if m.upstreamManipulator == nil {
+		return nil
+	}
+
+	// If it is managed object we apply the pre-hook.
+	cfg, ok := m.processors[objects[0].Identity().Name]
+	if ok {
+		reconcile, err := m.processHook(method, cfg.UpstreamHook, mctx, objects...)
+		if !reconcile {
+			return err
+		}
+	}
+
+	// We always commit if prehook says ok or it is not a managed object.
+	if err := manipulate.Retry(
+		ctx,
+		func() error {
+			return m.methodFromType(method)(mctx, objects...)
+		},
+		nil,
+	); err != nil {
+		return err
+	}
+
+	return nil
+}
+
+// commitLocal will commit a transaction locally after processing any
+// hooks. It will return error if either the hook or the local commit
+// fail for some reason.
+func (m *vortexManipulator) commitLocal(method elemental.Operation, mctx manipulate.Context, objects []elemental.Identifiable) error {
+
+	if objects == nil || len(objects) == 0 {
+		return nil
+	}
+
+	cfg, ok := m.processors[objects[0].Identity().Name]
+	if !ok {
+		return nil
+	}
+
+	reconcile, err := m.processHook(method, cfg.LocalHook, mctx, objects...)
+	if !reconcile {
+		return err
+	}
+
+	if err := m.localMethodFromType(method)(mctx, objects...); err != nil {
+		return err
+	}
+
+	if m.enableLog {
+		m.logChannel <- &Transaction{
+			Date:    time.Now(),
+			mctx:    mctx,
+			Objects: objects,
+			Method:  method,
+		}
+	}
+
+	return nil
+}
+
+// localMethodFromType will return a pointer to the corresponding function
+// based  on the elemental method type.
+func (m *vortexManipulator) localMethodFromType(method elemental.Operation) updater {
+
+	switch method {
+
+	case elemental.OperationCreate:
+		return m.downstreamManipulator.Create
+
+	case elemental.OperationUpdate:
+		return m.downstreamManipulator.Update
+
+	default:
+		return m.downstreamManipulator.Delete
+	}
+}
+
+// methodFromType it will return an upstream function pointer based on the method.
+func (m *vortexManipulator) methodFromType(method elemental.Operation) updater {
+
+	switch method {
+
+	case elemental.OperationCreate:
+		return m.upstreamManipulator.Create
+
+	case elemental.OperationUpdate:
+		return m.upstreamManipulator.Update
+
+	default:
+		return m.upstreamManipulator.Delete
+	}
+}
+
+func (m *vortexManipulator) processHook(method elemental.Operation, hook Hook, mctx manipulate.Context, objects ...elemental.Identifiable) (reconcile bool, err error) {
+
+	if hook != nil {
+		return hook(method, mctx, objects)
+	}
+
+	return true, nil
+}
+
+// genericUpdate will implement the updates. It takes as parameters the methods
+// to be used (update, create, delete) and avoids repeating code. It will
+// return true if the transaction has to be committed in the local DB. It will
+// return an error if the backend fails. Specifically:
+// For WriteThrough: it will return an error if the backend fails.
+// For WriteBack it will cache it and return commit=false. The commit will happen
+// later after the object is stored in the backend.
+func (m *vortexManipulator) genericUpdater(method elemental.Operation, mctx manipulate.Context, objects ...elemental.Identifiable) (bool, error) {
+
+	if m.upstreamManipulator == nil {
+		return true, nil
+	}
+
+	// We are guaranteed that there is at least one object and the identity is processable.
+	cfg := m.processors[objects[0].Identity().Name]
+
+	wc := cfg.WriteConsistency
+	if mctx.WriteConsistency() != manipulate.WriteConsistencyDefault {
+		wc = mctx.WriteConsistency()
+	} else if wc == manipulate.WriteConsistencyDefault || wc == "" {
+		wc = m.defaultWriteConsistency
+	}
+
+	tdeadline := cfg.QueueingDuration
+	if tdeadline == 0 {
+		tdeadline = m.defaultQueueDuration
+	}
+
+	switch wc {
+
+	case manipulate.WriteConsistencyStrong, manipulate.WriteConsistencyStrongest:
+		// In Stroing consistency we make sure that the backend gets the create.
+		// Only then store in the cache.
+		return true, m.commitUpstream(mctx.Context(), method, mctx, objects...)
+
+	default:
+
+		select {
+
+		case m.transactionQueue <- &Transaction{
+			mctx:     mctx,
+			Objects:  objects,
+			Method:   method,
+			Deadline: time.Now().Add(tdeadline),
+		}:
+			return false, nil
+
+		default:
+			return false, fmt.Errorf("commit queue is full: %d", len(m.transactionQueue))
+		}
+	}
 }
 
 func (m *vortexManipulator) run(ctx context.Context) error {
@@ -322,19 +582,11 @@
 // take the locks. It is called from various places where
 // callers already have the lock.
 func (m *vortexManipulator) resync(ctx context.Context) error {
-=======
-// Prefetch implements the corresponding interface method.
-func (m *vortexManipulator) Prefetch(ctx context.Context, mctx manipulate.Context, identity elemental.Identity) error {
-
-	m.RLock()
-	defer m.RUnlock()
->>>>>>> 472b480f
 
 	if m.upstreamManipulator == nil {
 		return nil
 	}
 
-<<<<<<< HEAD
 	f, ok := m.downstreamManipulator.(manipulate.FlushableManipulator)
 	if !ok {
 		return nil
@@ -359,342 +611,10 @@
 			100,
 		); err != nil {
 			return fmt.Errorf("unable to fetch objects: %s", err)
-=======
-	dest := m.model.Identifiables(identity)
-
-	if err := m.upstreamManipulator.RetrieveMany(mctx.Derive(), dest); err != nil {
-		return fmt.Errorf("unable to prefetch data: %s", err)
-	}
-
-	objects := dest.List()
-
-	for _, obj := range objects {
-		if err := m.downstreamManipulator.Create(nil, obj); err != nil {
-			return fmt.Errorf("unable to commit prefetched data: %s", err)
->>>>>>> 472b480f
 		}
 	}
 
 	return nil
-}
-
-func (m *vortexManipulator) hasBackendSubscriber() bool {
-
-	m.RLock()
-	defer m.RUnlock()
-
-	return m.upstreamSubscriber != nil
-}
-
-func (m *vortexManipulator) registerSubscriber(s manipulate.Subscriber) {
-
-	m.Lock()
-	defer m.Unlock()
-
-	m.subscribers = append(m.subscribers, s.(*vortexSubscriber))
-}
-
-// UpdateFilter updates the current filter.
-func (m *vortexManipulator) updateFilter() {
-
-	m.RLock()
-	defer m.RUnlock()
-
-	if m.upstreamSubscriber == nil {
-		return
-	}
-
-	m.commitIdentityEvent = map[string]struct{}{}
-
-	filter := elemental.NewPushFilter()
-	for identity := range m.processors {
-		m.commitIdentityEvent[identity] = struct{}{}
-		filter.FilterIdentity(identity)
-	}
-
-	for _, subscriber := range m.subscribers {
-		subscriber.RLock()
-		for callerIdentity := range subscriber.filter.Identities {
-
-			cfg, ok := m.processors[callerIdentity]
-			if ok {
-				// If we are processing this event and there is a client
-				// subscription, we will only commit if the corresponding
-				// flag is set. Otherwise, the client will have to handle
-				// the update, so we remove it from the list.
-				if !cfg.CommitOnEvent {
-					delete(m.commitIdentityEvent, callerIdentity)
-				}
-				continue
-			}
-			// If it is not one of the registered identites and the client
-			// has subscribed anyway, we still register and forward it to the
-			// client.
-			filter.FilterIdentity(callerIdentity)
-		}
-		subscriber.RUnlock()
-	}
-
-	// Update the downstream filter.
-	m.upstreamSubscriber.UpdateFilter(filter)
-}
-
-// coreCRUDOperation implements the basic operation for updates of the db. This is used
-// by create, update, and delete.
-func (m *vortexManipulator) coreCRUDOperation(operation elemental.Operation, mctx manipulate.Context, objects ...elemental.Identifiable) error {
-
-	if !isCommonIdentity(objects...) {
-		return fmt.Errorf("all objects in operation must be of the same identity")
-	}
-
-	if mctx == nil {
-		mctx = manipulate.NewContext(context.Background())
-	}
-
-	// If the identity is not registered or the request has a parent
-	// send upstream. We are not dealing with this locally.
-	if !m.isProcessable(mctx, objects[0].Identity()) {
-		return m.commitUpstream(mctx.Context(), operation, mctx, objects...)
-	}
-
-	reconcile, err := m.genericUpdater(operation, mctx, objects...)
-	if err != nil {
-		return err
-	}
-	if !reconcile {
-		return nil
-	}
-
-	return m.commitLocal(operation, mctx, objects)
-}
-
-// isProcessable returns true if the request can be processed by the cache. If false,
-// it must be forwarded to the upstream.
-func (m *vortexManipulator) isProcessable(mctx manipulate.Context, identity elemental.Identity) bool {
-
-	_, ok := m.processors[identity.Name]
-	if !ok {
-		return false
-	}
-
-	return mctx == nil || (mctx != nil && mctx.Parent() == nil)
-}
-
-// commitUpstream will commit a transaction to the upstream if it is not nil. It will
-// return the upstream error.
-func (m *vortexManipulator) commitUpstream(ctx context.Context, method elemental.Operation, mctx manipulate.Context, objects ...elemental.Identifiable) error {
-
-	if m.upstreamManipulator == nil {
-		return nil
-	}
-
-	// If it is managed object we apply the pre-hook.
-	cfg, ok := m.processors[objects[0].Identity().Name]
-	if ok {
-		reconcile, err := m.processHook(method, cfg.UpstreamHook, mctx, objects...)
-		if !reconcile {
-			return err
-		}
-	}
-
-	// We always commit if prehook says ok or it is not a managed object.
-	if err := manipulate.Retry(
-		ctx,
-		func() error {
-			return m.methodFromType(method)(mctx, objects...)
-		},
-		nil,
-	); err != nil {
-		return err
-	}
-
-	return nil
-}
-
-// commitLocal will commit a transaction locally after processing any
-// hooks. It will return error if either the hook or the local commit
-// fail for some reason.
-func (m *vortexManipulator) commitLocal(method elemental.Operation, mctx manipulate.Context, objects []elemental.Identifiable) error {
-
-	if objects == nil || len(objects) == 0 {
-		return nil
-	}
-
-	cfg, ok := m.processors[objects[0].Identity().Name]
-	if !ok {
-		return nil
-	}
-
-	reconcile, err := m.processHook(method, cfg.LocalHook, mctx, objects...)
-	if !reconcile {
-		return err
-	}
-
-	if err := m.localMethodFromType(method)(mctx, objects...); err != nil {
-		return err
-	}
-
-	if m.enableLog {
-		m.logChannel <- &Transaction{
-			Date:    time.Now(),
-			mctx:    mctx,
-			Objects: objects,
-			Method:  method,
-		}
-	}
-
-	return nil
-}
-
-// localMethodFromType will return a pointer to the corresponding function
-// based  on the elemental method type.
-func (m *vortexManipulator) localMethodFromType(method elemental.Operation) updater {
-
-	switch method {
-
-	case elemental.OperationCreate:
-		return m.downstreamManipulator.Create
-
-	case elemental.OperationUpdate:
-		return m.downstreamManipulator.Update
-
-	default:
-		return m.downstreamManipulator.Delete
-	}
-}
-
-// methodFromType it will return an upstream function pointer based on the method.
-func (m *vortexManipulator) methodFromType(method elemental.Operation) updater {
-
-	switch method {
-
-	case elemental.OperationCreate:
-		return m.upstreamManipulator.Create
-
-	case elemental.OperationUpdate:
-		return m.upstreamManipulator.Update
-
-	default:
-		return m.upstreamManipulator.Delete
-	}
-}
-
-func (m *vortexManipulator) processHook(method elemental.Operation, hook Hook, mctx manipulate.Context, objects ...elemental.Identifiable) (reconcile bool, err error) {
-
-	if hook != nil {
-		return hook(method, mctx, objects)
-	}
-
-	return true, nil
-}
-
-// genericUpdate will implement the updates. It takes as parameters the methods
-// to be used (update, create, delete) and avoids repeating code. It will
-// return true if the transaction has to be committed in the local DB. It will
-// return an error if the backend fails. Specifically:
-// For WriteThrough: it will return an error if the backend fails.
-// For WriteBack it will cache it and return commit=false. The commit will happen
-// later after the object is stored in the backend.
-func (m *vortexManipulator) genericUpdater(method elemental.Operation, mctx manipulate.Context, objects ...elemental.Identifiable) (bool, error) {
-
-	if m.upstreamManipulator == nil {
-		return true, nil
-	}
-
-	// We are guaranteed that there is at least one object and the identity is processable.
-	cfg := m.processors[objects[0].Identity().Name]
-
-	wc := cfg.WriteConsistency
-	if mctx.WriteConsistency() != manipulate.WriteConsistencyDefault {
-		wc = mctx.WriteConsistency()
-	} else if wc == manipulate.WriteConsistencyDefault || wc == "" {
-		wc = m.defaultWriteConsistency
-	}
-
-	tdeadline := cfg.QueueingDuration
-	if tdeadline == 0 {
-		tdeadline = m.defaultQueueDuration
-	}
-
-	switch wc {
-
-	case manipulate.WriteConsistencyStrong, manipulate.WriteConsistencyStrongest:
-		// In Stroing consistency we make sure that the backend gets the create.
-		// Only then store in the cache.
-		return true, m.commitUpstream(mctx.Context(), method, mctx, objects...)
-
-	default:
-
-		select {
-
-		case m.transactionQueue <- &Transaction{
-			mctx:     mctx,
-			Objects:  objects,
-			Method:   method,
-			Deadline: time.Now().Add(tdeadline),
-		}:
-			return false, nil
-
-		default:
-			return false, fmt.Errorf("commit queue is full: %d", len(m.transactionQueue))
-		}
-<<<<<<< HEAD
-=======
-
-	default:
-		return false, fmt.Errorf("unknown caching mode: %d", cfg.Mode)
-	}
-}
-
-// migrateObject will read all the objects from the backend and store them in
-// the internal database.
-func (m *vortexManipulator) migrateObject(ctx context.Context, cfg *ProcessorConfiguration) error {
-
-	// If we are doing lazy sync do not load the objects at startup.
-	if cfg.LazySync {
-		return nil
-	}
-
-	// We use pagination. We might 1000s of objects that are
-	// reading at this point.
-	page := 1
-
-	for {
-		objList := m.model.Identifiables(cfg.Identity)
-
-		mctx := manipulate.NewContext(
-			ctx,
-			manipulate.ContextOptionPage(page, m.pagesize),
-			manipulate.ContextOptionRecursive(true),
-		)
-
-		subctx, cancel := context.WithTimeout(ctx, 10*time.Second)
-		defer cancel()
-
-		if err := manipulate.Retry(
-			subctx,
-			func() error {
-				return m.upstreamManipulator.RetrieveMany(mctx, objList)
-			},
-			nil,
-		); err != nil {
-			return fmt.Errorf("unable to retrieve objects from backend: %s", err)
-		}
-
-		objects := objList.List()
-
-		if len(objects) == 0 {
-			return nil
-		}
-
-		if err := m.commitLocal(elemental.OperationCreate, nil, objList.List()); err != nil {
-			return fmt.Errorf("unable to write objects to local db: %s", err)
-		}
-
-		page = page + 1
-
->>>>>>> 472b480f
-	}
 }
 
 // backgroundSync will empty the transaction queue and try to sync it
