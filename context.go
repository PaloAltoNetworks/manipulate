// Copyright 2019 Aporeto Inc.
// Licensed under the Apache License, Version 2.0 (the "License");
// you may not use this file except in compliance with the License.
// You may obtain a copy of the License at
//     http://www.apache.org/licenses/LICENSE-2.0
// Unless required by applicable law or agreed to in writing, software
// distributed under the License is distributed on an "AS IS" BASIS,
// WITHOUT WARRANTIES OR CONDITIONS OF ANY KIND, either express or implied.
// See the License for the specific language governing permissions and
// limitations under the License.

package manipulate

import (
	"context"
	"fmt"
	"net/url"

	"go.aporeto.io/elemental"
)

// ReadConsistency represents the desired consistency of the request.
// Not all driver may implement this.
type ReadConsistency string

// Various values for Consistency
const (
	ReadConsistencyDefault   ReadConsistency = "default"
	ReadConsistencyNearest   ReadConsistency = "nearest"
	ReadConsistencyEventual  ReadConsistency = "eventual"
	ReadConsistencyMonotonic ReadConsistency = "monotonic"
	ReadConsistencyStrong    ReadConsistency = "strong"
)

// WriteConsistency represents the desired consistency of the request.
// Not all driver may implement this.
type WriteConsistency string

// Various values for Consistency
const (
	WriteConsistencyDefault   WriteConsistency = "default"
	WriteConsistencyNone      WriteConsistency = "none"
	WriteConsistencyStrong    WriteConsistency = "strong"
	WriteConsistencyStrongest WriteConsistency = "strongest"
)

// A FinalizerFunc is the type of a function that can be used as a creation finalizer.
// This is only supported by manipulators that generate an ID to let a chance to the user.
// to now the intended ID before actually creating the object.
type FinalizerFunc func(o elemental.Identifiable) error

// A Context holds all information regarding a particular manipulate operation.
type Context interface {
	Count() int
	SetCount(count int)
	Filter() *elemental.Filter
	Finalizer() FinalizerFunc
	Version() int
	TransactionID() TransactionID
	Page() int
	PageSize() int
	Override() bool
	Recursive() bool
	Namespace() string
	Credentials() (string, string)
	Parameters() url.Values
	Parent() elemental.Identifiable
	ExternalTrackingID() string
	ExternalTrackingType() string
	Order() []string
	Context() context.Context
	Derive(...ContextOption) Context
	Fields() []string
	ReadConsistency() ReadConsistency
	WriteConsistency() WriteConsistency
	Messages() []string
	SetMessages([]string)
	ClientIP() string

	fmt.Stringer
}

// NewContext creates a context with the given ContextOption.
func NewContext(ctx context.Context, options ...ContextOption) Context {

	if ctx == nil {
		panic("nil context")
	}

	mctx := &mcontext{
		ctx:              ctx,
		writeConsistency: WriteConsistencyDefault,
		readConsistency:  ReadConsistencyDefault,
	}

	for _, opt := range options {
		opt(mctx)
	}

	return mctx
}

type mcontext struct {
	page                 int
	pageSize             int
	parent               elemental.Identifiable
	countTotal           int
	filter               *elemental.Filter
	parameters           url.Values
	transactionID        TransactionID
	namespace            string
	recursive            bool
	overrideProtection   bool
	createFinalizer      FinalizerFunc
	version              int
	externalTrackingID   string
	externalTrackingType string
	order                []string
	ctx                  context.Context
	fields               []string
	writeConsistency     WriteConsistency
	readConsistency      ReadConsistency
	messages             []string
	idempotencyKey       string
	username             string
	password             string
<<<<<<< HEAD
=======
	clientIP             string
>>>>>>> 34b73b9e
}

// Count returns the count
func (c *mcontext) Count() int { return c.countTotal }

// SetCount returns the total count.
func (c *mcontext) SetCount(count int) { c.countTotal = count }

// Filter returns the filter.
func (c *mcontext) Filter() *elemental.Filter { return c.filter }

// Finalizer returns the finalizer.
func (c *mcontext) Finalizer() FinalizerFunc { return c.createFinalizer }

// Version returns the version.
func (c *mcontext) Version() int { return c.version }

// TransactionID returns the transactionID.
func (c *mcontext) TransactionID() TransactionID { return c.transactionID }

// Page returns the page number.
func (c *mcontext) Page() int { return c.page }

// PageSize returns the pageSize.
func (c *mcontext) PageSize() int { return c.pageSize }

// Override returns the override value.
func (c *mcontext) Override() bool { return c.overrideProtection }

// Recursive returns the recursive value.
func (c *mcontext) Recursive() bool { return c.recursive }

// Namespace returns the namespace value.
func (c *mcontext) Namespace() string { return c.namespace }

// Parameters returns the parameters.
func (c *mcontext) Parameters() url.Values { return c.parameters }

// Parent returns the parent.
func (c *mcontext) Parent() elemental.Identifiable { return c.parent }

// ExternalTrackingID returns the ExternalTrackingID.
func (c *mcontext) ExternalTrackingID() string { return c.externalTrackingID }

// ExternalTrackingType returns the ExternalTrackingType.
func (c *mcontext) ExternalTrackingType() string { return c.externalTrackingType }

// Order returns the Order.
func (c *mcontext) Order() []string { return c.order }

// Fields returns the fields.
func (c *mcontext) Fields() []string { return c.fields }

// WriteConsistency returns the desired write consistency.
func (c *mcontext) WriteConsistency() WriteConsistency { return c.writeConsistency }

// ReadConsistency returns the desired read consistency.
func (c *mcontext) ReadConsistency() ReadConsistency { return c.readConsistency }

// Messages returns the eventual list of messages regarding a manipulation.
func (c *mcontext) Messages() []string { return c.messages }

// SetMessages sets the message in the context.
// You should not need to use this.
func (c *mcontext) SetMessages(messages []string) { c.messages = messages }

// Context returns the internal context.Context.
func (c *mcontext) Context() context.Context { return c.ctx }

// IdempotencyKey returns the idempotency key.
func (c *mcontext) IdempotencyKey() string { return c.idempotencyKey }

// SetIdempotencyKey sets the IdempotencyKey. This is used internally
// by manipulator implementation supporting it.
func (c *mcontext) SetIdempotencyKey(k string) { c.idempotencyKey = k }

// DelegationToken returns any delegation token provided by options.
func (c *mcontext) Credentials() (string, string) { return c.username, c.password }

<<<<<<< HEAD
=======
// Headers returns the optional headers.
func (c *mcontext) ClientIP() string { return c.clientIP }

>>>>>>> 34b73b9e
// SetDelegationToken sets the delegation token for this context.
func (c *mcontext) SetCredentials(username, password string) {
	c.username = username
	c.password = password
}

// String returns the string representation of the Context.
func (c *mcontext) String() string {

	return fmt.Sprintf("<Context page:%d pagesize:%d filter:%v version:%d>", c.page, c.pageSize, c.filter, c.version)
}

// Derive creates a copy of the context but updates the values of the given options.
func (c *mcontext) Derive(options ...ContextOption) Context {

	copy := &mcontext{
		page:                 c.page,
		pageSize:             c.pageSize,
		parent:               c.parent,
		countTotal:           c.countTotal,
		filter:               c.filter,
		parameters:           c.parameters,
		transactionID:        c.transactionID,
		namespace:            c.namespace,
		recursive:            c.recursive,
		overrideProtection:   c.overrideProtection,
		createFinalizer:      c.createFinalizer,
		version:              c.version,
		externalTrackingID:   c.externalTrackingID,
		externalTrackingType: c.externalTrackingType,
		order:                c.order,
		fields:               c.fields,
		ctx:                  c.ctx,
		username:             c.username,
		password:             c.password,
	}

	for _, opt := range options {
		opt(copy)
	}

	return copy
}<|MERGE_RESOLUTION|>--- conflicted
+++ resolved
@@ -124,10 +124,7 @@
 	idempotencyKey       string
 	username             string
 	password             string
-<<<<<<< HEAD
-=======
 	clientIP             string
->>>>>>> 34b73b9e
 }
 
 // Count returns the count
@@ -207,12 +204,9 @@
 // DelegationToken returns any delegation token provided by options.
 func (c *mcontext) Credentials() (string, string) { return c.username, c.password }
 
-<<<<<<< HEAD
-=======
 // Headers returns the optional headers.
 func (c *mcontext) ClientIP() string { return c.clientIP }
 
->>>>>>> 34b73b9e
 // SetDelegationToken sets the delegation token for this context.
 func (c *mcontext) SetCredentials(username, password string) {
 	c.username = username
