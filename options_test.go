// Copyright 2019 Aporeto Inc.
// Licensed under the Apache License, Version 2.0 (the "License");
// you may not use this file except in compliance with the License.
// You may obtain a copy of the License at
//     http://www.apache.org/licenses/LICENSE-2.0
// Unless required by applicable law or agreed to in writing, software
// distributed under the License is distributed on an "AS IS" BASIS,
// WITHOUT WARRANTIES OR CONDITIONS OF ANY KIND, either express or implied.
// See the License for the specific language governing permissions and
// limitations under the License.

package manipulate

import (
	"context"
	"net/url"
	"testing"

	. "github.com/smartystreets/goconvey/convey"
	"go.aporeto.io/elemental"
	testmodel "go.aporeto.io/elemental/test/model"
)

func TestManipulate_ContextOption(t *testing.T) {

	mctx := NewContext(context.Background())

	Convey("Calling ContextOptionFilter should work", t, func() {
		ContextOptionFilter(elemental.NewFilterComposer().WithKey("a").Equals("b").Done())(mctx.(*mcontext))
		So(mctx.Filter().String(), ShouldEqual, `a == "b"`)
	})

	Convey("Calling ContextOptionNamespace should work", t, func() {
		ContextOptionNamespace("/hello")(mctx.(*mcontext))
		So(mctx.Namespace(), ShouldEqual, `/hello`)
	})

	Convey("Calling ContextOptionRecursive should work", t, func() {
		ContextOptionRecursive(true)(mctx.(*mcontext))
		So(mctx.Recursive(), ShouldEqual, true)
	})

	Convey("Calling ContextOptionOverride should work", t, func() {
		ContextOptionOverride(true)(mctx.(*mcontext))
		So(mctx.Override(), ShouldEqual, true)
	})

	Convey("Calling ContextOptionVersion should work", t, func() {
		ContextOptionVersion(12)(mctx.(*mcontext))
		So(mctx.Version(), ShouldEqual, 12)
	})

	Convey("Calling ContextOptionPage should work", t, func() {
		ContextOptionPage(1, 2)(mctx.(*mcontext))
		So(mctx.Page(), ShouldEqual, 1)
		So(mctx.PageSize(), ShouldEqual, 2)
	})

	Convey("Calling ContextOptionTracking should work", t, func() {
		ContextOptionTracking("a", "b")(mctx.(*mcontext))
		So(mctx.ExternalTrackingID(), ShouldEqual, "a")
		So(mctx.ExternalTrackingType(), ShouldEqual, "b")
	})

	Convey("Calling ContextOptionOrder should work", t, func() {
		ContextOptionOrder("a", "b")(mctx.(*mcontext))
		So(mctx.Order(), ShouldResemble, []string{"a", "b"})
	})

	Convey("Calling ContextOptionParameters should work", t, func() {
		ContextOptionParameters(url.Values{"a": []string{"b"}})(mctx.(*mcontext))
		So(mctx.Parameters(), ShouldResemble, url.Values{"a": []string{"b"}})
	})

	Convey("Calling ContextOptionFinalizer should work", t, func() {
		f := func(elemental.Identifiable) error { return nil }
		ContextOptionFinalizer(f)(mctx.(*mcontext))
		So(mctx.Finalizer(), ShouldEqual, f)
	})

	Convey("Calling ContextOptionFinalizer should work", t, func() {
		tid := NewTransactionID()
		ContextOptionTransationID(tid)(mctx.(*mcontext))
		So(mctx.TransactionID(), ShouldEqual, tid)
	})

	Convey("Calling ContextOptionParent should work", t, func() {
		i := testmodel.NewList()
		ContextOptionParent(i)(mctx.(*mcontext))
		So(mctx.Parent(), ShouldEqual, i)
	})

	Convey("Calling ContextOptionFields should work", t, func() {
		ContextOptionFields([]string{"a", "b"})(mctx.(*mcontext))
		So(mctx.Fields(), ShouldResemble, []string{"a", "b"})
	})

	Convey("Calling ContextOptionWriteConsistency should work", t, func() {
		ContextOptionWriteConsistency(WriteConsistencyStrong)(mctx.(*mcontext))
		So(mctx.WriteConsistency(), ShouldEqual, WriteConsistencyStrong)
	})

	Convey("Calling ContextOptionReadConsistency should work", t, func() {
		ContextOptionReadConsistency(ReadConsistencyStrong)(mctx.(*mcontext))
		So(mctx.ReadConsistency(), ShouldEqual, ReadConsistencyStrong)
	})

	Convey("Calling ContextOptionCredentials should work", t, func() {
		ContextOptionCredentials("username", "password")(mctx.(*mcontext))
		u, p := mctx.Credentials()
		So(u, ShouldResemble, "username")
		So(p, ShouldResemble, "password")
	})

	Convey("Calling ContextOptionToken should work", t, func() {
		ContextOptionToken("token")(mctx.(*mcontext))
		u, p := mctx.Credentials()
		So(u, ShouldResemble, "Bearer")
		So(p, ShouldResemble, "token")
	})

<<<<<<< HEAD
=======
	Convey("Calling ContextOptionClientIP should work", t, func() {
		ContextOptionClientIP("10.1.1.1")(mctx.(*mcontext))
		So(mctx.ClientIP(), ShouldEqual, "10.1.1.1")
	})
>>>>>>> 34b73b9e
}<|MERGE_RESOLUTION|>--- conflicted
+++ resolved
@@ -119,11 +119,8 @@
 		So(p, ShouldResemble, "token")
 	})
 
-<<<<<<< HEAD
-=======
 	Convey("Calling ContextOptionClientIP should work", t, func() {
 		ContextOptionClientIP("10.1.1.1")(mctx.(*mcontext))
 		So(mctx.ClientIP(), ShouldEqual, "10.1.1.1")
 	})
->>>>>>> 34b73b9e
 }