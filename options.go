// Copyright 2019 Aporeto Inc.
// Licensed under the Apache License, Version 2.0 (the "License");
// you may not use this file except in compliance with the License.
// You may obtain a copy of the License at
//     http://www.apache.org/licenses/LICENSE-2.0
// Unless required by applicable law or agreed to in writing, software
// distributed under the License is distributed on an "AS IS" BASIS,
// WITHOUT WARRANTIES OR CONDITIONS OF ANY KIND, either express or implied.
// See the License for the specific language governing permissions and
// limitations under the License.

package manipulate

import (
	"net/url"

	"go.aporeto.io/elemental"
)

// ContextOption represents an option can can be passed to NewContext.
type ContextOption func(*mcontext)

// ContextOptionFilter sets the filter.
func ContextOptionFilter(f *elemental.Filter) ContextOption {
	return func(c *mcontext) {
		c.filter = f
	}
}

// ContextOptionNamespace sets the namespace.
func ContextOptionNamespace(n string) ContextOption {
	return func(c *mcontext) {
		c.namespace = n
	}
}

// ContextOptionRecursive sets the recursive option of the context.
func ContextOptionRecursive(r bool) ContextOption {
	return func(c *mcontext) {
		c.recursive = r
	}
}

// ContextOptionVersion sets the version option of the context.
func ContextOptionVersion(v int) ContextOption {
	return func(c *mcontext) {
		c.version = v
	}
}

// ContextOptionOverride sets the override option of the context.
func ContextOptionOverride(o bool) ContextOption {
	return func(c *mcontext) {
		c.overrideProtection = o
	}
}

// ContextOptionPage sets the pagination option of the context.
func ContextOptionPage(n, size int) ContextOption {
	return func(c *mcontext) {
		c.page = n
		c.pageSize = size
	}
}

// ContextOptionTracking sets the opentracing tracking option of the context.
func ContextOptionTracking(identifier, typ string) ContextOption {
	return func(c *mcontext) {
		c.externalTrackingID = identifier
		c.externalTrackingType = typ
	}
}

// ContextOptionOrder sets the ordering option of the context.
func ContextOptionOrder(orders ...string) ContextOption {
	return func(c *mcontext) {
		c.order = orders
	}
}

// ContextOptionParameters sets the parameters option of the context.
func ContextOptionParameters(p url.Values) ContextOption {
	return func(c *mcontext) {
		c.parameters = p
	}
}

// ContextOptionFinalizer sets the create finalizer option of the context.
func ContextOptionFinalizer(f FinalizerFunc) ContextOption {
	return func(c *mcontext) {
		c.createFinalizer = f
	}
}

// ContextOptionTransationID sets the parameters option of the context.
func ContextOptionTransationID(tid TransactionID) ContextOption {
	return func(c *mcontext) {
		c.transactionID = tid
	}
}

// ContextOptionParent sets the parent option of the context.
func ContextOptionParent(i elemental.Identifiable) ContextOption {
	return func(c *mcontext) {
		c.parent = i
	}
}

// ContextOptionFields sets the list of fields to include in the reply.
func ContextOptionFields(fields []string) ContextOption {
	return func(c *mcontext) {
		c.fields = fields
	}
}

// ContextOptionWriteConsistency sets the desired write consistency of the request.
func ContextOptionWriteConsistency(consistency WriteConsistency) ContextOption {
	return func(c *mcontext) {
		c.writeConsistency = consistency
	}
}

// ContextOptionReadConsistency sets the desired read consistency of the request.
func ContextOptionReadConsistency(consistency ReadConsistency) ContextOption {
	return func(c *mcontext) {
		c.readConsistency = consistency
	}
}

// ContextOptionCredentials sets user name and password for this context.
func ContextOptionCredentials(username, password string) ContextOption {
	return func(c *mcontext) {
		c.username = username
		c.password = password
	}
}

// ContextOptionToken sets the token for this request.
func ContextOptionToken(token string) ContextOption {
	return func(c *mcontext) {
		c.username = "Bearer"
		c.password = token
	}
<<<<<<< HEAD
=======
}

// ContextOptionClientIP sets the optional headers for the request.
func ContextOptionClientIP(clientIP string) ContextOption {
	return func(c *mcontext) {
		c.clientIP = clientIP
	}
>>>>>>> 34b73b9e
}<|MERGE_RESOLUTION|>--- conflicted
+++ resolved
@@ -141,8 +141,6 @@
 		c.username = "Bearer"
 		c.password = token
 	}
-<<<<<<< HEAD
-=======
 }
 
 // ContextOptionClientIP sets the optional headers for the request.
@@ -150,5 +148,4 @@
 	return func(c *mcontext) {
 		c.clientIP = clientIP
 	}
->>>>>>> 34b73b9e
 }