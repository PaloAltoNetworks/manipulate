--- conflicted
+++ resolved
@@ -130,7 +130,6 @@
 		So(m.tcpUserTimeout, ShouldEqual, t)
 	})
 
-<<<<<<< HEAD
 	Convey("Calling OptionBackoffCurve should work", t, func() {
 		m := &httpManipulator{}
 		t := []time.Duration{10 * time.Second}
@@ -143,7 +142,8 @@
 		t := []time.Duration{10 * time.Second}
 		OptionStrongBackoffCurve(t)(m)
 		So(m.strongBackoffCurve, ShouldResemble, t)
-=======
+	})
+
 	Convey("Calling ContextOptionOverrideContentType should work", t, func() {
 		mctx := manipulate.NewContext(context.Background())
 		ContextOptionOverrideContentType("chien")(mctx)
@@ -154,6 +154,5 @@
 		mctx := manipulate.NewContext(context.Background())
 		ContextOptionOverrideAccept("chien")(mctx)
 		So(mctx.(opaquer).Opaque()[opaqueKeyOverrideHeaderAccept], ShouldEqual, "chien")
->>>>>>> c127c48e
 	})
 }