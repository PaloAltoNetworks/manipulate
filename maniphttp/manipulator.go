// Copyright 2019 Aporeto Inc.
// Licensed under the Apache License, Version 2.0 (the "License");
// you may not use this file except in compliance with the License.
// You may obtain a copy of the License at
//     http://www.apache.org/licenses/LICENSE-2.0
// Unless required by applicable law or agreed to in writing, software
// distributed under the License is distributed on an "AS IS" BASIS,
// WITHOUT WARRANTIES OR CONDITIONS OF ANY KIND, either express or implied.
// See the License for the specific language governing permissions and
// limitations under the License.

package maniphttp

import (
	"bytes"
	"context"
	"crypto/tls"
	"crypto/x509"
	"fmt"
	"io"
	"io/ioutil"
	"math/rand"
	"net"
	"net/http"
	"net/url"
	"strconv"
	"sync"
	"time"

	"github.com/gofrs/uuid"
	opentracing "github.com/opentracing/opentracing-go"
	"github.com/opentracing/opentracing-go/log"
	"go.aporeto.io/elemental"
	"go.aporeto.io/manipulate"
	"go.aporeto.io/manipulate/internal/backoff"
	"go.aporeto.io/manipulate/internal/idempotency"
	"go.aporeto.io/manipulate/internal/snip"
	"go.aporeto.io/manipulate/internal/tracing"
)

const (
	defaultGlobalContextTimeout = 2 * time.Minute
	minContextTimeout           = 20 * time.Second
)

type httpManipulator struct {
	username             string
	password             string
	url                  string
	namespace            string
	renewLock            *sync.RWMutex
	renewNotifiers       map[string]func(string)
	renewNotifiersLock   *sync.RWMutex
	disableAutoRetry     bool
	disableCompression   bool
	defaultRetryFunc     manipulate.RetryFunc
	atomicRenewTokenFunc func(context.Context) error
	failureSimulations   map[float64]error

	// optionnable
	ctx           context.Context
	client        *http.Client
	tlsConfig     *tls.Config
	tokenManager  manipulate.TokenManager
	globalHeaders http.Header
	transport     *http.Transport
	encoding      elemental.EncodingType
}

// New returns a maniphttp.Manipulator configured according to the given suite of Option.
func New(ctx context.Context, url string, options ...Option) (manipulate.Manipulator, error) {

	if url == "" {
		panic("empty url")
	}

	// initialize solid varialbles.
	m := &httpManipulator{
		renewLock:          &sync.RWMutex{},
		renewNotifiersLock: &sync.RWMutex{},
		renewNotifiers:     map[string]func(string){},
		ctx:                ctx,
		url:                url,
		encoding:           elemental.EncodingTypeJSON,
	}

	// Apply the options.
	for _, opt := range options {
		opt(m)
	}

	if m.client == nil {

		m.client = getDefaultClient()

		if m.transport == nil {

			m.transport, m.url = getDefaultTransport(url)
			m.transport.DisableCompression = m.disableCompression

			if m.tlsConfig == nil {
				m.tlsConfig = getDefaultTLSConfig()
			}

			m.transport.TLSClientConfig = m.tlsConfig
		}

		m.client.Transport = m.transport
	}

	if m.tokenManager != nil {

		ictx, cancel := context.WithTimeout(m.ctx, 30*time.Second)
		defer cancel()

		token, err := m.tokenManager.Issue(ictx)
		if err != nil {
			return nil, err
		}

		m.username = "Bearer"
		m.password = token

		m.atomicRenewTokenFunc = elemental.AtomicJob(m.renewToken)

		go func() {
			tokenCh := make(chan string)
			go m.tokenManager.Run(m.ctx, tokenCh)

			for {
				select {
				case t := <-tokenCh:
					m.setPassword(t)
				case <-m.ctx.Done():
					return
				}
			}
		}()
	}

	return m, nil
}

func (s *httpManipulator) RetrieveMany(mctx manipulate.Context, dest elemental.Identifiables) error {

	if dest == nil {
		return manipulate.NewErrCannotBuildQuery("nil dest")
	}

	if mctx == nil {
		ctx, cancel := context.WithTimeout(context.Background(), defaultGlobalContextTimeout)
		defer cancel()
		mctx = manipulate.NewContext(ctx)
	}

	sp := tracing.StartTrace(mctx, fmt.Sprintf("maniphttp.retrieve_many.%s", dest.Identity().Category))
	defer sp.Finish()

	url, err := s.getURLForChildrenIdentity(mctx.Parent(), dest.Identity(), dest.Version(), mctx.Version())
	if err != nil {
		sp.SetTag("error", true)
		sp.LogFields(log.Error(err))
		return manipulate.NewErrCannotBuildQuery(err.Error())
	}

	response, err := s.send(mctx, http.MethodGet, url, nil, dest, sp)
	if err != nil {
		sp.SetTag("error", true)
		sp.LogFields(log.Error(err))
		return err
	}

	if response.StatusCode == http.StatusNoContent {
		return nil
	}

	// backport all default values that are empty.
	for _, o := range dest.List() {
		if a, ok := o.(elemental.AttributeSpecifiable); ok {
			elemental.ResetDefaultForZeroValues(a)
		}
	}

	return nil
}

func (s *httpManipulator) Retrieve(mctx manipulate.Context, object elemental.Identifiable) error {

	if object == nil {
		return manipulate.NewErrCannotBuildQuery("nil object")
	}

	if mctx == nil {
		ctx, cancel := context.WithTimeout(context.Background(), defaultGlobalContextTimeout)
		defer cancel()
		mctx = manipulate.NewContext(ctx)
	}

	sp := tracing.StartTrace(mctx, fmt.Sprintf("maniphttp.retrieve.object.%s", object.Identity().Name))
	defer sp.Finish()

	url, err := s.getPersonalURL(object, mctx.Version())
	if err != nil {
		sp.SetTag("error", true)
		sp.LogFields(log.Error(err))
		return manipulate.NewErrCannotBuildQuery(err.Error())
	}

	response, err := s.send(mctx, http.MethodGet, url, nil, object, sp)
	if err != nil {
		sp.SetTag("error", true)
		sp.LogFields(log.Error(err))
		return err
	}

	if response.StatusCode == http.StatusNoContent {
		return nil
	}

	// backport all default values that are empty.
	if a, ok := object.(elemental.AttributeSpecifiable); ok {
		elemental.ResetDefaultForZeroValues(a)
	}

	return nil
}

func (s *httpManipulator) Create(mctx manipulate.Context, object elemental.Identifiable) error {

	if object == nil {
		return manipulate.NewErrCannotBuildQuery("nil object")
	}

	if mctx == nil {
		ctx, cancel := context.WithTimeout(context.Background(), defaultGlobalContextTimeout)
		defer cancel()
		mctx = manipulate.NewContext(ctx)
	}

	kmctx, _ := mctx.(idempotency.Keyer)
	if kmctx != nil && kmctx.IdempotencyKey() == "" {
		kmctx.SetIdempotencyKey(uuid.Must(uuid.NewV4()).String())
	}

	sp := tracing.StartTrace(mctx, fmt.Sprintf("maniphttp.create.object.%s", object.Identity().Name))
	sp.LogFields(log.String("object_id", object.Identifier()))
	defer sp.Finish()

	url, err := s.getURLForChildrenIdentity(mctx.Parent(), object.Identity(), object.Version(), mctx.Version())
	if err != nil {
		sp.SetTag("error", true)
		sp.LogFields(log.Error(err))
		return manipulate.NewErrCannotBuildQuery(err.Error())
	}

	data, err := elemental.Encode(s.encoding, object)
	if err != nil {
		sp.SetTag("error", true)
		sp.LogFields(log.Error(err))
		return manipulate.NewErrCannotMarshal(err.Error())
	}

	response, err := s.send(mctx, http.MethodPost, url, data, object, sp)
	if err != nil {
		sp.SetTag("error", true)
		sp.LogFields(log.Error(err))
		return err
	}

	if response.StatusCode == http.StatusNoContent {
		return nil
	}

	// backport all default values that are empty.
	if a, ok := object.(elemental.AttributeSpecifiable); ok {
		elemental.ResetDefaultForZeroValues(a)
	}

	if kmctx != nil {
		kmctx.SetIdempotencyKey("")
	}

	return nil
}

func (s *httpManipulator) Update(mctx manipulate.Context, object elemental.Identifiable) error {

	if object == nil {
		return manipulate.NewErrCannotBuildQuery("nil object")
	}

	if mctx == nil {
		ctx, cancel := context.WithTimeout(context.Background(), defaultGlobalContextTimeout)
		defer cancel()
		mctx = manipulate.NewContext(ctx)
	}

	kmctx, _ := mctx.(idempotency.Keyer)
	if kmctx != nil && kmctx.IdempotencyKey() == "" {
		kmctx.SetIdempotencyKey(uuid.Must(uuid.NewV4()).String())
	}

	method := http.MethodPut
	if _, ok := object.(elemental.SparseIdentifiable); ok {
		method = http.MethodPatch
	}

	sp := tracing.StartTrace(mctx, fmt.Sprintf("maniphttp.update.object.%s", object.Identity().Name))
	sp.LogFields(log.String("object_id", object.Identifier()))
	defer sp.Finish()

	url, err := s.getPersonalURL(object, mctx.Version())
	if err != nil {
		sp.SetTag("error", true)
		sp.LogFields(log.Error(err))
		return manipulate.NewErrCannotBuildQuery(err.Error())
	}

	data, err := elemental.Encode(s.encoding, object)
	if err != nil {
		sp.SetTag("error", true)
		sp.LogFields(log.Error(err))
		return manipulate.NewErrCannotMarshal(err.Error())
	}

	response, err := s.send(mctx, method, url, data, object, sp)
	if err != nil {
		sp.SetTag("error", true)
		sp.LogFields(log.Error(err))
		return err
	}

	if response.StatusCode == http.StatusNoContent {
		return nil
	}

	// backport all default values that are empty.
	if a, ok := object.(elemental.AttributeSpecifiable); ok {
		elemental.ResetDefaultForZeroValues(a)
	}

	if kmctx != nil {
		kmctx.SetIdempotencyKey("")
	}

	return nil
}

func (s *httpManipulator) Delete(mctx manipulate.Context, object elemental.Identifiable) error {

	if object == nil {
		return manipulate.NewErrCannotBuildQuery("nil object")
	}

	if mctx == nil {
		ctx, cancel := context.WithTimeout(context.Background(), defaultGlobalContextTimeout)
		defer cancel()
		mctx = manipulate.NewContext(ctx)
	}

	sp := tracing.StartTrace(mctx, fmt.Sprintf("maniphttp.delete.object.%s", object.Identity().Name))
	sp.LogFields(log.String("object_id", object.Identifier()))
	defer sp.Finish()

	url, err := s.getPersonalURL(object, mctx.Version())
	if err != nil {
		sp.SetTag("error", true)
		sp.LogFields(log.Error(err))
		return manipulate.NewErrCannotBuildQuery(err.Error())
	}

	response, err := s.send(mctx, http.MethodDelete, url, nil, object, sp)
	if err != nil {
		sp.SetTag("error", true)
		sp.LogFields(log.Error(err))
		return err
	}

	if response.StatusCode == http.StatusNoContent {
		return nil
	}

	// backport all default values that are empty.
	if a, ok := object.(elemental.AttributeSpecifiable); ok {
		elemental.ResetDefaultForZeroValues(a)
	}

	return nil
}

func (s *httpManipulator) DeleteMany(mctx manipulate.Context, identity elemental.Identity) error {
	return manipulate.NewErrNotImplemented("DeleteMany not implemented in maniphttp")
}

func (s *httpManipulator) Count(mctx manipulate.Context, identity elemental.Identity) (int, error) {

	if mctx == nil {
		ctx, cancel := context.WithTimeout(context.Background(), defaultGlobalContextTimeout)
		defer cancel()
		mctx = manipulate.NewContext(ctx)
	}

	sp := tracing.StartTrace(mctx, fmt.Sprintf("maniphttp.count.%s", identity.Category))
	defer sp.Finish()

	url, err := s.getURLForChildrenIdentity(mctx.Parent(), identity, 0, mctx.Version())
	if err != nil {
		sp.SetTag("error", true)
		sp.LogFields(log.Error(err))
		return 0, manipulate.NewErrCannotBuildQuery(err.Error())
	}

	if _, err = s.send(mctx, http.MethodHead, url, nil, nil, sp); err != nil {
		sp.SetTag("error", true)
		sp.LogFields(log.Error(err))
		return 0, err
	}

	return mctx.Count(), nil
}

func (s *httpManipulator) makeAuthorizationHeaders(username, password string) string {

	return username + " " + password
}

func (s *httpManipulator) prepareHeaders(request *http.Request, mctx manipulate.Context) {

	ns := mctx.Namespace()
	if ns == "" {
		ns = s.namespace
	}

	for k, v := range s.globalHeaders {
		request.Header[k] = v
	}

	request.Header.Set("Content-Type", string(s.encoding))
	request.Header.Set("Accept", string(s.encoding))

	if ns != "" {
		request.Header.Set("X-Namespace", ns)
	}

	username, password := mctx.Credentials()
	if password == "" {
		password = s.currentPassword()
	}

	if username == "" {
		username = s.username
	}

	if username != "" && password != "" {
		request.Header.Set("Authorization", s.makeAuthorizationHeaders(username, password))
	}

	if v := mctx.ExternalTrackingID(); v != "" {
		request.Header.Set("X-External-Tracking-ID", v)
	}

	if v := mctx.ExternalTrackingType(); v != "" {
		request.Header.Set("X-External-Tracking-Type", v)
	}

	if v := mctx.ReadConsistency(); v != manipulate.ReadConsistencyDefault {
		request.Header.Set("X-Read-Consistency", string(v))
	}

	if v := mctx.WriteConsistency(); v != manipulate.WriteConsistencyDefault {
		request.Header.Set("X-Write-Consistency", string(v))
	}

	if k, ok := mctx.(idempotency.Keyer); ok && k.IdempotencyKey() != "" {
		request.Header.Set("Idempotency-Key", k.IdempotencyKey())
	}

	for _, field := range mctx.Fields() {
		request.Header.Add("X-Fields", field)
	}

	if v := mctx.ClientIP(); v != "" {
		request.Header.Set("X-Forwarded-For", v)
	}
}

func (s *httpManipulator) readHeaders(response *http.Response, mctx manipulate.Context) {

	if mctx == nil {
		return
	}

	t, _ := strconv.Atoi(response.Header.Get("X-Count-Total"))

	mctx.SetCount(t)
	mctx.SetMessages(response.Header["X-Messages"])
}

func (s *httpManipulator) computeVersion(modelVersion int, mctxVersion int) string {

	if mctxVersion > 0 {
		return fmt.Sprintf("v/%d/", mctxVersion)
	}

	if modelVersion > 0 {
		return fmt.Sprintf("v/%d/", modelVersion)
	}

	return ""
}

func (s *httpManipulator) getGeneralURL(o elemental.Identifiable, mctxVersion int) string {

	v := s.computeVersion(o.Version(), mctxVersion)

	return s.url + "/" + v + o.Identity().Category
}

func (s *httpManipulator) getPersonalURL(o elemental.Identifiable, mctxVersion int) (string, error) {

	if o.Identifier() == "" {
		return "", fmt.Errorf("cannot GetPersonalURL of an object with no ID set")
	}

	return s.getGeneralURL(o, mctxVersion) + "/" + o.Identifier(), nil
}

func (s *httpManipulator) getURLForChildrenIdentity(
	parent elemental.Identifiable,
	childrenIdentity elemental.Identity,
	modelVersion int,
	mctxVersion int,
) (string, error) {

	if parent == nil {
		v := s.computeVersion(modelVersion, mctxVersion)
		return s.url + "/" + v + childrenIdentity.Category, nil
	}

	url, err := s.getPersonalURL(parent, mctxVersion)
	if err != nil {
		return "", err
	}

	return url + "/" + childrenIdentity.Category, nil
}

func (s *httpManipulator) send(
	mctx manipulate.Context,
	method string,
	requrl string,
	body []byte,
	dest interface{},
	sp opentracing.Span,
) (*http.Response, error) {

<<<<<<< HEAD
=======
	if len(s.failureSimulations) > 0 {
		for chance, err := range s.failureSimulations {
			if rand.Float64() < chance {
				return nil, err
			}
		}
	}

>>>>>>> b8d97651
	var try int               // try number. Starts at 0
	var lastError error       // last error before retry.
	var tokenRenewedOnce bool // after an authorization failures token is renewed at most once.

	// We get the context deadline.
	deadline, ok := mctx.Context().Deadline()
	if !ok {
		deadline = time.Now().Add(time.Hour) // long, but not completely unlimited.
	}

	// We divide the time until deadline into multiple retries
	// and make it a minimum of minContextTimeout.
	subContextTimeout := time.Until(deadline) / time.Duration(mctx.RetryRatio())
	if subContextTimeout < minContextTimeout {
		subContextTimeout = minContextTimeout
	}

	// Helpers to deal with current request canceling
	var cancelReq context.CancelFunc
	cancelCurrentRequest := func() {
		if cancelReq != nil {
			cancelReq()
		}
	}
	defer cancelCurrentRequest()

	// Helpers to deal with closing the body of the current request
	var bodyCloser io.ReadCloser
	closeCurrentBody := func() {
		if bodyCloser != nil {
			_, _ = io.Copy(ioutil.Discard, bodyCloser)
			bodyCloser.Close() // nolint
		}
	}
	defer closeCurrentBody()

	// Function that creates a new request to avoid reusing some buffers.
	// It also sets the current request cancel function.
	newRequest := func() (*http.Request, error) {

		req, err := http.NewRequest(method, requrl, bytes.NewBuffer(body))
		if err != nil {
			return nil, manipulate.NewErrCannotBuildQuery(err.Error())
		}

		if err = addQueryParameters(req, mctx); err != nil {
			return nil, err
		}

		if err = sp.Tracer().Inject(sp.Context(), opentracing.TextMap, opentracing.HTTPHeadersCarrier(req.Header)); err != nil {
			return nil, err
		}

		// We injects the header from mctx.
		s.prepareHeaders(req, mctx)

		ctx, cancel := context.WithTimeout(mctx.Context(), subContextTimeout)
		cancelReq = cancel

		return req.WithContext(ctx), nil
	}

	// Main retry loop
	for {

		// We spawn a new request
		request, err := newRequest()
		if err != nil {
			return nil, err
		}

		// We launch the request
		response, err := s.client.Do(request)

		if err != nil {

			// Per doc, client.Do always returns an *url.Error.
			uerr := err.(*url.Error)

			// We check for constant errors.
			switch uerr.Err {

			case context.DeadlineExceeded:
				if lastError == nil {
					lastError = manipulate.NewErrCannotCommunicate(snip.Snip(err, s.currentPassword()).Error())
				}
				goto RETRY

			case io.ErrUnexpectedEOF, io.EOF:
				lastError = manipulate.NewErrCannotCommunicate(snip.Snip(err, s.currentPassword()).Error())
				goto RETRY
			}

			// We check for error types.
			switch uerr.Err.(type) {

			case net.Error:
				lastError = manipulate.NewErrCannotCommunicate(snip.Snip(err, s.currentPassword()).Error())
				goto RETRY

			case x509.UnknownAuthorityError, x509.CertificateInvalidError, x509.HostnameError:
				return nil, manipulate.NewErrTLS(err.Error())

			default:
				return nil, manipulate.NewErrCannotExecuteQuery(err.Error())
			}
		}

		// We passed the basic error, we have a body.
		// We register it so next loop will be clean.
		bodyCloser = request.Body

		// We check for http status codes that triggers a retry
		switch response.StatusCode {

		case http.StatusBadGateway:
			lastError = manipulate.NewErrCannotCommunicate("Bad gateway")
			goto RETRY

		case http.StatusServiceUnavailable:
			lastError = manipulate.NewErrCannotCommunicate("Service unavailable")
			goto RETRY

		case http.StatusGatewayTimeout:
			lastError = manipulate.NewErrCannotCommunicate("Gateway timeout")
			goto RETRY

		case http.StatusLocked:
			lastError = manipulate.NewErrLocked("The api has been locked down by the server.")
			goto RETRY

		case http.StatusRequestTimeout:
			lastError = manipulate.NewErrCannotCommunicate("Request Timeout")
			goto RETRY

		case http.StatusTooManyRequests:
			lastError = manipulate.NewErrTooManyRequests("Too Many Requests")
			goto RETRY
		}

		// We backport header info into mctx
		s.readHeaders(response, mctx)

		// If we have some other errors, we decode them.
		if response.StatusCode < 200 || response.StatusCode >= 300 {
			errs := elemental.NewErrors()
			if err := decodeData(response, &errs); err != nil {
				return nil, err
			}

			if !tokenRenewedOnce && s.tokenManager != nil && (response.StatusCode == http.StatusForbidden || response.StatusCode == http.StatusUnauthorized) {

				// This is a special case where we try to renew our token
				// in case of 401 or 403 error.
				// This is retried twice.

				for i := 1; i < 3; i++ {

					time.Sleep(time.Duration(i) * time.Second)
					err := s.atomicRenewTokenFunc(mctx.Context())
					if err == nil {
						lastError = errs
						tokenRenewedOnce = true
						goto RETRY
					}
				}
			}

			return nil, errs
		}

		//
		// From now on, this is a success.
		//

		// If we have content, we return the response.
		// The body will be drained by the defered call to closeCurrentBody().
		if response.StatusCode == http.StatusNoContent || response.ContentLength == 0 || dest == nil {
			return response, nil
		}

		// If we have a given dest to decode, we decode it now.
		if dest != nil {
			if err := decodeData(response, dest); err != nil {
				return nil, err
			}
		}

		// And we return the response
		return response, nil

	RETRY:
		//
		// From now on, this is a failure.
		//

		// We cancel any pending request context and the pending body.
		cancelCurrentRequest()
		closeCurrentBody()

		// If the manipulator has auto retry disabled we return the last error
		if s.disableAutoRetry {
			return nil, lastError
		}

		info := RetryInfo{
			URL:    requrl,
			Method: method,
			try:    try,
			mctx:   mctx,
			err:    lastError,
		}

		// We run the eventual retry funcs.
		if rf := mctx.RetryFunc(); rf != nil {
			if rerr := rf(info); rerr != nil {
				return nil, rerr
			}
		} else if s.defaultRetryFunc != nil {
			if rerr := s.defaultRetryFunc(info); rerr != nil {
				return nil, rerr
			}
		}

		// We check is the main context expired.
		// and if so, we return the last error
		if time.Until(deadline) <= 0 {
			return nil, lastError
		}

		// Then we sleep backoff and we restart the retry loop.
		time.Sleep(backoff.Next(try, deadline))
		try++
	}
}

func (s *httpManipulator) registerRenewNotifier(id string, f func(string)) {

	s.renewNotifiersLock.Lock()
	s.renewNotifiers[id] = f
	s.renewNotifiersLock.Unlock()
}

func (s *httpManipulator) unregisterRenewNotifier(id string) {

	s.renewNotifiersLock.Lock()
	delete(s.renewNotifiers, id)
	s.renewNotifiersLock.Unlock()
}

func (s *httpManipulator) setPassword(password string) {

	s.renewLock.Lock()
	s.password = password
	s.renewLock.Unlock()

	s.renewNotifiersLock.RLock()
	for _, f := range s.renewNotifiers {
		if f != nil {
			f(password)
		}
	}
	s.renewNotifiersLock.RUnlock()
}

func (s *httpManipulator) currentPassword() string {
	s.renewLock.RLock()
	p := s.password
	s.renewLock.RUnlock()
	return p
}

func (s *httpManipulator) renewToken() error {

	ctx, cancel := context.WithTimeout(s.ctx, 30*time.Second)
	defer cancel()

	token, err := s.tokenManager.Issue(ctx)
	if err != nil {
		return err
	}

	s.setPassword(token)

	return nil
}<|MERGE_RESOLUTION|>--- conflicted
+++ resolved
@@ -554,8 +554,6 @@
 	sp opentracing.Span,
 ) (*http.Response, error) {
 
-<<<<<<< HEAD
-=======
 	if len(s.failureSimulations) > 0 {
 		for chance, err := range s.failureSimulations {
 			if rand.Float64() < chance {
@@ -564,7 +562,6 @@
 		}
 	}
 
->>>>>>> b8d97651
 	var try int               // try number. Starts at 0
 	var lastError error       // last error before retry.
 	var tokenRenewedOnce bool // after an authorization failures token is renewed at most once.
