--- conflicted
+++ resolved
@@ -118,10 +118,7 @@
 					manipulate.ContextOptionWriteConsistency(manipulate.WriteConsistencyStrong),
 					manipulate.ContextOptionFields([]string{"a", "b"}),
 					manipulate.ContextOptionCredentials("username", "password"),
-<<<<<<< HEAD
-=======
 					manipulate.ContextOptionClientIP("10.1.1.1"),
->>>>>>> 34b73b9e
 				)
 
 				ctx.(idempotency.Keyer).SetIdempotencyKey("coucou")
@@ -155,13 +152,10 @@
 				Convey("Then I should have a value for the Authorization", func() {
 					So(req.Header.Get("Authorization"), ShouldResemble, "username password")
 				})
-<<<<<<< HEAD
-=======
 
 				Convey("Then I should have a value for the client IP in X-Forwarded-For", func() {
 					So(req.Header["X-Forwarded-For"], ShouldResemble, []string{"10.1.1.1"})
 				})
->>>>>>> 34b73b9e
 			})
 		})
 	})
