--- conflicted
+++ resolved
@@ -62,12 +62,9 @@
 	wordOR          = "OR"
 	wordTRUE        = "TRUE"
 	wordNOT         = "NOT"
-<<<<<<< HEAD
 	wordEXISTS      = "EXISTS"
 	wordNOTEXISTS   = "NOTEXISTS"
-=======
 	wordEOF         = "EOF"
->>>>>>> 8a7b99cf
 )
 
 const (
@@ -424,19 +421,15 @@
 		token != parserTokenGTE &&
 		token != parserTokenCONTAINS &&
 		token != parserTokenIN &&
-<<<<<<< HEAD
 		token != parserTokenMATCHES &&
 		token != parserTokenEXISTS &&
 		token != parserTokenNOTEXISTS {
-		return parserTokenILLEGAL, fmt.Errorf("invalid operator. found %s", literal)
-=======
-		token != parserTokenMATCHES {
 
 		if token == parserTokenEOF {
 			literal = wordEOF
 		}
-		return parserTokenILLEGAL, fmt.Errorf("invalid operator. found %s instead of (==, !=, <, <=, >, >=, contains, in, matches)", literal)
->>>>>>> 8a7b99cf
+
+		return parserTokenILLEGAL, fmt.Errorf("invalid operator. found %s instead of (==, !=, <, <=, >, >=, contains, in, matches, exists)", literal)
 	}
 
 	if operatorNot {
